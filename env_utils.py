--- conflicted
+++ resolved
@@ -4,12 +4,7 @@
 import supersuit as ss
 from pettingzoo.atari.base_atari_env import BaseAtariEnv, ParallelAtariEnv
 from itertools import cycle
-<<<<<<< HEAD
-from all.environments import MultiagentPettingZooEnv
-from all.environments import GymVectorEnvironment
-=======
 from all.environments import MultiagentPettingZooEnv, GymVectorEnvironment
->>>>>>> 9afd6795
 
 
 class MAPZEnvSteps(MultiagentPettingZooEnv):
@@ -50,36 +45,11 @@
         env = get_base_builtin_env(env_name)
     else:
         env = importlib.import_module('pettingzoo.atari.{}'.format(env_name)).env(obs_type='grayscale_image')
-<<<<<<< HEAD
     env = ss.max_observation_v0(env, 2) # sequential observation: (env, 2)== maximum 2 frames can be observation and then skip
     env = ss.frame_skip_v0(env, 4) # frame skipping: (env, 4)==skipping 4 or 5 (randomly) frames
     env = ss.resize_v0(env, 84, 84) # resizing
     env = ss.reshape_v0(env, (1, 84, 84)) # reshaping
     env = InvertColorAgentIndicator(env) # Observation indicator for each agent
-
-=======
-    env = ss.max_observation_v0(env, 2)  # sequential observation: (env, 2)== maximum 2 frames can be observation and then skip
-    env = ss.frame_skip_v0(env, 4)  # frame skipping: (env, 4)==skipping 4 or 5 (randomly) frames
-    env = ss.resize_v0(env, 84, 84)  # resizing
-    env = ss.reshape_v0(env, (1, 84, 84))  # reshaping
-    # FIXME: this breaks nfsp rainbow for some reason?
-    # env = InvertColorAgentIndicator(env)  # Observation indicator for each agent
-    return env
-
-def make_vec_env(env_name, device, vs_builtin=False):
-    if vs_builtin:
-        env = get_base_builtin_env(env_name, parallel=True)
-    else:
-        env = importlib.import_module('pettingzoo.atari.{}'.format(env_name)).parallel_env(obs_type='grayscale_image')
-    env = ss.max_observation_v0(env, 2) # stacking observation: (env, 2)==stacking 2 frames as observation
-    env = ss.frame_skip_v0(env, 4) # frame skipping: (env, 4)==skipping 4 or 5 (randomly) frames
-    env = ss.resize_v0(env, 84, 84) # resizing
-    env = ss.reshape_v0(env, (1, 84, 84)) # reshaping (expand dummy channel dimension)
-    env = InvertColorAgentIndicator(env)
-    env = ss.pettingzoo_env_to_vec_env_v1(env)
-    env = ss.concat_vec_envs_v1(env, 32, num_cpus=8, base_class='stable_baselines3')
-    env = GymVectorEnvironment(env, env_name, device=device)
->>>>>>> 9afd6795
     return env
 
 def make_vec_env(env_name, device):
@@ -136,20 +106,13 @@
                 rotated_obs = 255 - obs
             else:
                 rotated_obs = obs
-            indicator = np.zeros((1, )+obs.shape[1:],dtype="uint8")
-            indicator[0] = 255 * agent_idx
+
         elif num_agents == 4:
             # Color rotation
             rotated_obs = ((255*agent_idx)//4 + obs) % 255
-<<<<<<< HEAD
         indicator = np.zeros((2, )+obs.shape[1:],dtype="uint8")
         indicator[0] = 255 * (agent_idx % 2)
         indicator[1] = 255 * (((agent_idx+1) // 2) % 2)
-=======
-            indicator = np.zeros((2, )+obs.shape[1:],dtype="uint8")
-            indicator[0] = 255 * (agent_idx % 2)
-            indicator[1] = 255 * (((agent_idx+1) // 2) % 2)
->>>>>>> 9afd6795
         return np.concatenate([obs, rotated_obs, indicator], axis=0)
     env = ss.observation_lambda_v0(env, modify_obs)
     env = ss.pad_observations_v0(env)
