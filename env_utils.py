import importlib
import gym
from gym.spaces import Box, Discrete
import numpy as np
from itertools import cycle
import supersuit as ss
from supersuit.generic_wrappers.utils.base_modifier import BaseModifier
from supersuit.generic_wrappers.utils.shared_wrapper_util import shared_wrapper
# from supersuit.utils.frame_stack import stack_obs_space, stack_init, stack_obs
from supersuit.utils.wrapper_chooser import WrapperChooser
from pettingzoo.atari.base_atari_env import BaseAtariEnv, ParallelAtariEnv
from pettingzoo.utils.wrappers import BaseWrapper, BaseParallelWraper
from all.environments import MultiagentPettingZooEnv, GymVectorEnvironment
from all.environments.vector_env import GymVectorEnvironment
import torch


class MAPZEnvSteps(MultiagentPettingZooEnv):
    """`MultiagentPettingZooEnv` that includes the current num
    steps within current episode in the returned state dict.
    This is necessary for NFSP to determine which policy to use for a
    given episode.
    """
    def __init__(self, zoo_env, name, device='cuda'):
        MultiagentPettingZooEnv.__init__(self, zoo_env, name, device=device)
        self._ep_steps = None

    def _add_env_steps(self, state):
        cur_agent = state['agent']
        state['ep_step'] = self._ep_steps[cur_agent]
        return state

    def reset(self):
        self._ep_steps = {ag: 0 for ag in self.agents}
        self._agent_looper = cycle(self.agents)
        return super(MAPZEnvSteps, self).reset()

    def step(self, action):
        self._ep_steps[next(self._agent_looper)] += 1
        return super(MAPZEnvSteps, self).step(action)

    def last(self):
        state = super(MAPZEnvSteps, self).last()
        return self._add_env_steps(state)


def make_env(env_name, vs_builtin=False, device='cuda'):
    if vs_builtin:
        env = get_base_builtin_env(env_name)
    else:
        env = importlib.import_module('pettingzoo.atari.{}'.format(env_name)).env(obs_type='grayscale_image')
    env = ss.max_observation_v0(env, 2)  # sequential observation: (env, 2)== maximum 2 frames can be observation and then skip
    env = ss.frame_skip_v0(env, 4)  # frame skipping: (env, 4)==skipping 4 or 5 (randomly) frames
    env = ss.resize_v0(env, 84, 84)  # resizing
    env = ss.reshape_v0(env, (1, 84, 84))  # reshaping
    # FIXME: this breaks nfsp rainbow for some reason?
    # env = InvertColorAgentIndicator(env)  # Observation indicator for each agent
    return env

def make_vec_env(env_name, device, vs_builtin=False, num_envs=16):
    if vs_builtin:
        env = get_base_builtin_env(env_name, parallel=True, full_action_space=False)
    else:
<<<<<<< HEAD
        env = importlib.import_module('pettingzoo.atari.{}'.format(env_name)).parallel_env(obs_type='grayscale_image')
=======
        env = importlib.import_module('pettingzoo.atari.{}'.format(env_name)).parallel_env(
            obs_type='grayscale_image',
            full_action_space=False,
        )
    env = noop_reset_v0(env)                # skip randint # steps beginning of each episode
>>>>>>> 91d2b98c
    env = ss.max_observation_v0(env, 2)     # stacking observation: (env, 2)==stacking 2 frames as observation
    env = ss.frame_skip_v0(env, 4)          # frame skipping: (env, 4)==skipping 4 or 5 (randomly) frames
    env = ss.resize_v0(env, 84, 84)         # resizing
    env = ss.reshape_v0(env, (1, 84, 84))   # reshaping (expand dummy channel dimension)
<<<<<<< HEAD
    env = InvertColorAgentIndicator(env)    # reshapes to (3, 84, 84)
    env = ss.pettingzoo_env_to_vec_env_v1(env) # -> (n_agents, 3, 84, 84)
    env = ss.concat_vec_envs_v1(env, num_envs, # -> (n_envs*n_agents, 3, 84, 84)
=======
    env = frame_stack_v2(env, stack_size=4, stack_dim0=True) # -> (4,84,84)
    env = InvertColorAgentIndicator(env)    # -> (10, 84, 84)
    env = ss.pettingzoo_env_to_vec_env_v1(env) # -> (n_agents, 10, 84, 84)
    env = ss.concat_vec_envs_v1(env, num_envs, # -> (n_envs*n_agents, 10, 84, 84)
>>>>>>> 91d2b98c
                                num_cpus=num_envs//4, base_class='stable_baselines3')
    env = GymVectorEnvironment(env, env_name, device=device) # -> (n_envs*n_agents,) shape StateArray
    return env


def recolor_surround(surround_env):
    def obs_fn(observation, obs_space):
        new_obs = np.copy(observation)
        mask1 = (observation == 104)
        mask2 = (observation == 110)
        mask3 = (observation == 179)
        mask4 = (observation == 149)
        new_obs[mask1] = 90
        new_obs[mask2] = 147
        new_obs[mask3] = 64
        new_obs[mask4] = 167
        return new_obs
    return ss.observation_lambda_v0(surround_env, obs_fn)


def get_base_builtin_env(env_name, parallel=False, full_action_space=True):
    name_no_version = env_name.rsplit("_", 1)[0]
    if parallel:
        env = ParallelAtariEnv(game=name_no_version, num_players=1,
                               obs_type='grayscale_image', full_action_space=full_action_space)
    else:
        env = BaseAtariEnv(game=name_no_version, num_players=1,
                           obs_type='grayscale_image', full_action_space=full_action_space)
    if name_no_version == "surround":
        env = recolor_surround(env)
    return env


def InvertColorAgentIndicator(env):
    """
    Agent indicator for better convergence: Idea from
    Terry, Justin K., et al. "Revisiting parameter sharing in multi-agent deep reinforcement learning." arXiv preprint arXiv:2005.13625 (2020).
    https://arxiv.org/pdf/2005.13625.pdf
    """
    def modify_obs(obs, obs_space, agent):
        num_agents = len(env.possible_agents)
        agent_idx = env.possible_agents.index(agent)
        if num_agents <= 2:
            # Color flipping instead or rotation
            if agent_idx == 1:
                rotated_obs = 255 - obs
            else:
                rotated_obs = obs
        elif num_agents == 4:
            # Color rotation
            rotated_obs = ((255*agent_idx)//4 + obs) % 255
        indicator = np.zeros((2, )+obs.shape[1:],dtype="uint8")
        indicator[0] = 255 * (agent_idx % 2)
        indicator[1] = 255 * (((agent_idx+1) // 2) % 2)
        
        return np.concatenate([obs, rotated_obs, indicator], axis=0)
    env = ss.observation_lambda_v0(env, modify_obs)
    env = ss.pad_observations_v0(env)
    return env


def get_tile_shape(shape, stack_size, stack_dim0=False):
    obs_dim = len(shape)

    if not stack_dim0:
        if obs_dim == 1:
            tile_shape = (stack_size,)
            new_shape = shape
        elif obs_dim == 3:
            tile_shape = (1, 1, stack_size)
            new_shape = shape
        # stack 2-D frames
        elif obs_dim == 2:
            tile_shape = (1, 1, stack_size)
            new_shape = shape + (1,)
        else:
            assert False, "Stacking is only avaliable for 1,2 or 3 dimentional arrays"

    else:
        if obs_dim == 1:
            tile_shape = (stack_size,)
            new_shape = shape
        elif obs_dim == 3:
            tile_shape = (stack_size,1,1)
            new_shape = shape
        # stack 2-D frames
        elif obs_dim == 2:
            tile_shape = (stack_size,1,1)
            new_shape = (1,) + shape
        else:
            assert False, "Stacking is only avaliable for 1,2 or 3 dimentional arrays"

    return tile_shape, new_shape


def stack_obs_space(obs_space, stack_size, stack_dim0=False):
    """
    obs_space_dict: Dictionary of observations spaces of agents
    stack_size: Number of frames in the observation stack
    Returns:
        New obs_space_dict
    """
    if isinstance(obs_space, Box):
        dtype = obs_space.dtype
        # stack 1-D frames and 3-D frames
        tile_shape, new_shape = get_tile_shape(obs_space.low.shape, stack_size, stack_dim0)

        low = np.tile(obs_space.low.reshape(new_shape), tile_shape)
        high = np.tile(obs_space.high.reshape(new_shape), tile_shape)
        new_obs_space = Box(low=low, high=high, dtype=dtype)
        return new_obs_space
    elif isinstance(obs_space, Discrete):
        return Discrete(obs_space.n ** stack_size)
    else:
        assert False, "Stacking is currently only allowed for Box and Discrete observation spaces. The given observation space is {}".format(obs_space)


def stack_init(obs_space, stack_size, stack_dim0=False):
    if isinstance(obs_space, Box):
        tile_shape, new_shape = get_tile_shape(obs_space.low.shape, stack_size, stack_dim0)
        return np.tile(np.zeros(new_shape, dtype=obs_space.dtype), tile_shape)
    else:
        return 0


def stack_obs(frame_stack, obs, obs_space, stack_size, stack_dim0=False):
    """
    Parameters
    ----------
    frame_stack : if not None, it is the stack of frames
    obs : new observation
        Rearranges frame_stack. Appends the new observation at the end.
        Throws away the oldest observation.
    stack_size : needed for stacking reset observations
    """
    if isinstance(obs_space, Box):
        obs_shape = obs.shape
        agent_fs = frame_stack

        if len(obs_shape) == 1:
            size = obs_shape[0]
            agent_fs[:-size] = agent_fs[size:]
            agent_fs[-size:] = obs
        
        elif len(obs_shape) == 2:
            if not stack_dim0: 
                agent_fs[:, :, :-1] = agent_fs[:, :, 1:]
                agent_fs[:, :, -1] = obs
            else:
                agent_fs[:-1] = agent_fs[1:]
                agent_fs[:-1] = obs

        elif len(obs_shape) == 3:
            if not stack_dim0:
                nchannels = obs_shape[-1]
                agent_fs[:, :, :-nchannels] = agent_fs[:, :, nchannels:]
                agent_fs[:, :, -nchannels:] = obs 
            else:
                nchannels = obs_shape[0]
                agent_fs[:-nchannels] = agent_fs[nchannels:]
                agent_fs[-nchannels:] = obs 
            
        return agent_fs

    elif isinstance(obs_space, Discrete):
        return (frame_stack * obs_space.n + obs) % (obs_space.n ** stack_size)




def frame_stack_v2(env, stack_size=4, stack_dim0=False):
    assert isinstance(stack_size, int), "stack size of frame_stack must be an int"

    class FrameStackModifier(BaseModifier):
        def modify_obs_space(self, obs_space):
            if isinstance(obs_space, Box):
                assert 1 <= len(obs_space.shape) <= 3, "frame_stack only works for 1, 2 or 3 dimensional observations"
            elif isinstance(obs_space, Discrete):
                pass
            else:
                assert False, "Stacking is currently only allowed for Box and Discrete observation spaces. The given observation space is {}".format(obs_space)

            self.old_obs_space = obs_space
            self.observation_space = stack_obs_space(obs_space, stack_size, stack_dim0)
            return self.observation_space

        def reset(self):
            self.stack = stack_init(self.old_obs_space, stack_size, stack_dim0)
            self.reset_flag = True

        def modify_obs(self, obs):
            if self.reset_flag:
                for _ in range(stack_size):
                    self.stack = stack_obs(
                        self.stack,
                        obs,
                        self.old_obs_space,
                        stack_size,
                        stack_dim0
                    )
                    
                self.reset_flag = False
            else:
                self.stack = stack_obs(
                    self.stack,
                    obs,
                    self.old_obs_space,
                    stack_size,
                    stack_dim0
                )

            return self.stack

        def get_last_obs(self):
            return self.stack

    return shared_wrapper(env, FrameStackModifier)

class noop_reset_gym(gym.Wrapper):
    def __init__(self, env, noop_max=30):
        super().__init__(env)
        self.noop_max = noop_max
        self.override_num_noops = None
        self.noop_action = 0

    def reset(self, **kwargs):
        obs = self.env.reset(**kwargs)
        if self.override_num_noops is not None:
            noops = self.override_num_noops
        else:
            noops = self.unwrapped.np_random.randint(1, self.noop_max + 1)
        assert noops > 0

        for _ in range(noops):
            obs, _, done, _ = self.env.step(self.noop_action)
            if done:
                obs = self.env.reset(**kwargs)
        return obs

class noop_reset_par(BaseParallelWraper):
    def __init__(self, env, noop_max=30):
        super().__init__(env)
        self.noop_max = noop_max
        self.override_num_noops = None
        self.noop_action = {}
        for agent in self.possible_agents: # Check
            self.noop_action[agent] = 0

    def reset(self):
        obs = super().reset()
        if self.override_num_noops is not None:
            noops = self.override_num_noops
        else:
            noops = np.random.randint(1, self.noop_max + 1)
        assert noops > 0

        for _ in range(noops):
            obs, _, done, _ = self.env.step(self.noop_action)
            if done:
                obs = self.env.reset()
        return obs


noop_reset_v0 = WrapperChooser(gym_wrapper=noop_reset_gym, parallel_wrapper=noop_reset_par)<|MERGE_RESOLUTION|>--- conflicted
+++ resolved
@@ -61,29 +61,19 @@
     if vs_builtin:
         env = get_base_builtin_env(env_name, parallel=True, full_action_space=False)
     else:
-<<<<<<< HEAD
-        env = importlib.import_module('pettingzoo.atari.{}'.format(env_name)).parallel_env(obs_type='grayscale_image')
-=======
         env = importlib.import_module('pettingzoo.atari.{}'.format(env_name)).parallel_env(
             obs_type='grayscale_image',
             full_action_space=False,
         )
     env = noop_reset_v0(env)                # skip randint # steps beginning of each episode
->>>>>>> 91d2b98c
     env = ss.max_observation_v0(env, 2)     # stacking observation: (env, 2)==stacking 2 frames as observation
     env = ss.frame_skip_v0(env, 4)          # frame skipping: (env, 4)==skipping 4 or 5 (randomly) frames
     env = ss.resize_v0(env, 84, 84)         # resizing
     env = ss.reshape_v0(env, (1, 84, 84))   # reshaping (expand dummy channel dimension)
-<<<<<<< HEAD
-    env = InvertColorAgentIndicator(env)    # reshapes to (3, 84, 84)
-    env = ss.pettingzoo_env_to_vec_env_v1(env) # -> (n_agents, 3, 84, 84)
-    env = ss.concat_vec_envs_v1(env, num_envs, # -> (n_envs*n_agents, 3, 84, 84)
-=======
     env = frame_stack_v2(env, stack_size=4, stack_dim0=True) # -> (4,84,84)
     env = InvertColorAgentIndicator(env)    # -> (10, 84, 84)
     env = ss.pettingzoo_env_to_vec_env_v1(env) # -> (n_agents, 10, 84, 84)
     env = ss.concat_vec_envs_v1(env, num_envs, # -> (n_envs*n_agents, 10, 84, 84)
->>>>>>> 91d2b98c
                                 num_cpus=num_envs//4, base_class='stable_baselines3')
     env = GymVectorEnvironment(env, env_name, device=device) # -> (n_envs*n_agents,) shape StateArray
     return env
@@ -138,7 +128,7 @@
         indicator = np.zeros((2, )+obs.shape[1:],dtype="uint8")
         indicator[0] = 255 * (agent_idx % 2)
         indicator[1] = 255 * (((agent_idx+1) // 2) % 2)
-        
+
         return np.concatenate([obs, rotated_obs, indicator], axis=0)
     env = ss.observation_lambda_v0(env, modify_obs)
     env = ss.pad_observations_v0(env)
@@ -227,9 +217,9 @@
             size = obs_shape[0]
             agent_fs[:-size] = agent_fs[size:]
             agent_fs[-size:] = obs
-        
+
         elif len(obs_shape) == 2:
-            if not stack_dim0: 
+            if not stack_dim0:
                 agent_fs[:, :, :-1] = agent_fs[:, :, 1:]
                 agent_fs[:, :, -1] = obs
             else:
@@ -240,12 +230,12 @@
             if not stack_dim0:
                 nchannels = obs_shape[-1]
                 agent_fs[:, :, :-nchannels] = agent_fs[:, :, nchannels:]
-                agent_fs[:, :, -nchannels:] = obs 
+                agent_fs[:, :, -nchannels:] = obs
             else:
                 nchannels = obs_shape[0]
                 agent_fs[:-nchannels] = agent_fs[nchannels:]
-                agent_fs[-nchannels:] = obs 
-            
+                agent_fs[-nchannels:] = obs
+
         return agent_fs
 
     elif isinstance(obs_space, Discrete):
@@ -284,7 +274,7 @@
                         stack_size,
                         stack_dim0
                     )
-                    
+
                 self.reset_flag = False
             else:
                 self.stack = stack_obs(
