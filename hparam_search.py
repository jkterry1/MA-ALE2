from typing import Dict, Any
import dill
import json
import argparse
import os
import torch
from algorithms.nfsp import save_name
import numpy as np
import random
from experiment_train import trainer_types
import optuna
from optuna.trial import TrialState
import time
import ray
from all.experiments import MultiagentEnvExperiment


parser = argparse.ArgumentParser(description="Run an multiagent Atari benchmark.")

parser.add_argument("--num-gpus", type=int, default=1,
                    help="number of GPUs for this search process")
parser.add_argument("--frames", type=int, default=50e6, help="The number of training frames.")
parser.add_argument("--frames-per-save", type=int, default=None)
parser.add_argument("--trainer-type", type=str, default="nfsp_rainbow")
parser.add_argument("--num-eval-episodes", type=int, default=20,
                    help="how many evaluation episodes to run per training epoch")
parser.add_argument("--local", action='store_true', default=False,
                    help="create study locally (no SQL database)")
parser.add_argument("--envs", type=str, required=True,
                    help="must be comma-separated list of envs with no spaces!")
parser.add_argument("--study-name", type=str, default=None,
                    help="name of shared Optuna study for distributed training")
parser.add_argument("--db-name", type=str, default="maale",
                    help="name of SQL table name. Uses old name as default for testing purposes.")
parser.add_argument("--db-password", type=str)
parser.add_argument("--n-trials", type=int, default=100,
                    help="number of trials for EACH environment, or how many times hparams are sampled.")
parser.add_argument("--from-ckpt", action="store_true", 
                    help="learning start from previous trained checkpoints")
args = parser.parse_args()
args.device = 'cuda' if args.num_gpus > 0 else 'cpu'



SQL_ADDRESS = f"mysql://database:{args.db_password}@35.194.57.226/{args.db_name}"

env_list = args.envs.split(',')



with open("plot_data/builtin_env_rewards.json", "r") as fd:
    builtin_rewards = json.load(fd)
with open("plot_data/rand_rewards.json", "r") as fd:
    rand_rewards = json.load(fd)


def sample_common_params(trial: optuna.Trial) -> Dict:
    gamma = trial.suggest_categorical("gamma", [0.9, 0.95, 0.98, 0.99, 0.995, 0.999, 0.9999])
    learning_rate = trial.suggest_loguniform("learning_rate", 1e-5, 1)
    adam_eps = trial.suggest_loguniform("eps", 1e-6, 1e-4)

    return {
        "discount_factor": gamma,
        "lr": learning_rate,
        "eps": adam_eps,
    }


def sample_rainbow_params(trial: optuna.Trial) -> Dict[str, Any]:
    """Sampler for Rainbow hyperparameters"""
    batch_size = trial.suggest_categorical("batch_size", [16, 32, 64, 100, 128, 256, 512])
    buffer_size = trial.suggest_categorical("buffer_size", [int(1e4), int(5e4), int(1e5), int(1e6)])
    exploration_final_eps = trial.suggest_uniform("exploration_final_eps", 0, 0.2)
    exploration_fraction = trial.suggest_uniform("exploration_fraction", 0, 0.5)
    target_update_interval = trial.suggest_categorical("target_update_interval", [1, 1000, 5000, 10000, 15000, 20000])
    learning_starts = trial.suggest_categorical("learning_starts", [1000, 5000, 10000, 20000])
    noisy_linear_sigma = trial.suggest_uniform("noisy_linear_sigma", 0.1, 0.9)
    train_freq = trial.suggest_categorical("train_freq", [1, 4, 8, 16, 128, 256, 1000])
    n_quantiles = trial.suggest_int("n_quantiles", 5, 200)

    hyperparams = sample_common_params(trial)
    hyperparams.update({
        "minibatch_size": batch_size,
        "replay_buffer_size": buffer_size,
        "update_frequency": train_freq,
        "initial_exploration": exploration_fraction,
        "final_exploration": exploration_final_eps,
        "target_update_frequency": target_update_interval,
        "replay_start_size": learning_starts,
        "atoms": n_quantiles,
        "sigma": noisy_linear_sigma,
    })
    return hyperparams

def sample_nfsp_rainbow_params(trial: optuna.Trial) -> Dict[str, Any]:
    """Sampler for NFSP Rainbow hyperparameters"""
    anticipatory = trial.suggest_loguniform("anticipatory", 0.01, 0.5)

    hyperparams = sample_rainbow_params(trial)
    hyperparams.update({
        "anticipatory": anticipatory,
    })
    return hyperparams


def sample_ppo_params(trial: optuna.Trial) -> Dict[str, Any]:
    """Sampler for PPO hyperparams."""
    n_steps = trial.suggest_categorical("n_steps", [8, 16, 32, 64, 128, 256, 512, 1024, 2048])
    ent_coef = trial.suggest_loguniform("ent_coef", 0.00000001, 0.1)
    batch_size = trial.suggest_categorical("batch_size", [8, 16, 32, 64, 128, 256, 512])
    n_epochs = trial.suggest_categorical("n_epochs", [1, 5, 10, 20])
    gae_lambda = trial.suggest_categorical("gae_lambda", [0.8, 0.9, 0.92, 0.95, 0.98, 0.99, 1.0])
    value_loss_scaling = trial.suggest_uniform("value_loss_scaling", 0, 1)

    clip_range = trial.suggest_categorical("clip_range", [0.1, 0.2, 0.3, 0.4])
    max_grad_norm = trial.suggest_categorical("max_grad_norm", [0.3, 0.5, 0.6, 0.7, 0.8, 0.9, 1, 2, 5])

    # TODO: account when using multiple envs
    if batch_size > n_steps:
        batch_size = n_steps

    hyperparams = sample_common_params(trial)
    hyperparams.update({
        "n_steps": n_steps,
        "minibatch_size": batch_size,
        "entropy_loss_scaling": ent_coef,
        "clip_range": clip_range,
        "epochs": n_epochs,
        "lam": gae_lambda,
        "max_grad_norm": max_grad_norm,
        "value_loss_scaling": value_loss_scaling,
    })
    return hyperparams


def normalize_score(score: np.ndarray, env_id: str) -> np.ndarray:
    """
    Normalize score to be in [0, 1] where 1 is maximal performance.
    :param score: unnormalized score
    :param env_id: environment id
    :return: normalized score
    """
    assert env_id in rand_rewards
    assert env_id in builtin_rewards

    rand_score = max(rand_rewards[env_id]['mean_rewards'].values())
    builtin_score = builtin_rewards[env_id]['mean_rewards']['first']
    return (score - builtin_score) / (rand_score - builtin_score)


@ray.remote(num_gpus=args.num_gpus)
def train(hparams, seed, trial, env_id):
    # set all hparams sampled from the trial
    buffer_size = hparams.get('replay_buffer_size', 0)
    experiment, preset, env = trainer_types[args.trainer_type](
        env_id, args.device, buffer_size,
        seed=seed,
        num_frames=args.frames,
        hparams=hparams,
        quiet=False,
    )

    is_ma_experiment = isinstance(experiment, MultiagentEnvExperiment)
    if is_ma_experiment: # TODO: not supported by ParallelEnvExperiment yet
        experiment.seed_env(seed)

    save_folder = "checkpoint/" + save_name(args.trainer_type, env_id, buffer_size, args.frames, seed)
    norm_eval_returns = []
    norm_return, avg_norm_return = None, None

    if not os.path.isdir(save_folder):
        os.makedirs(save_folder)
    num_frames_train = int(args.frames)
<<<<<<< HEAD
    frames_per_save = args.frames_per_save or max(num_frames_train // 100, 1)
    for frame in range(0, num_frames_train, frames_per_save):
=======
    frames_per_save = max(num_frames_train // 100, 1)

    # Start from the last preset
    frame_start = 0
    if args.from_ckpt:
        if len(os.listdir(save_folder)) != 0:
            frame_start = sorted([int(ckpt.strip('.pt')) for ckpt in os.listdir(save_folder)])[-1]
            preset = torch.load(f"{save_folder}/{frame_start:09d}.pt")
            

    for frame in range(frame_start, num_frames_train, frames_per_save):
>>>>>>> 964d3c86
        experiment.train(frames=frame)
        torch.save(preset, f"{save_folder}/{frame + frames_per_save:09d}.pt")

        eval_returns = experiment.test(episodes=args.num_eval_episodes)
        if is_ma_experiment: # MultiAgentEnvExperiment returns dict, but evals are always one key
            assert len(eval_returns) == 1
            eval_returns = list(eval_returns.values())[0]
            experiment._save_model()  # not implemented in Parallel yet
        # for aid, returns in eval_returns.items():
        mean_return = np.mean(eval_returns)
        norm_return = normalize_score(mean_return, env_id=env_id)
        norm_eval_returns.append(norm_return)
        avg_norm_return = np.mean(norm_eval_returns)

        # Handle pruning based on the intermediate value.
        trial.report(value=avg_norm_return, step=frame + frames_per_save)
        if trial.should_prune():
            raise optuna.exceptions.TrialPruned()

    # if ckpt is already fully existed
    if frame_start >= num_frames_train:
        eval_returns = experiment.test(episodes=args.num_eval_episodes)
        for aid, returns in eval_returns.items():
            mean_return = np.mean(returns)
            norm_return = normalize_score(mean_return, env_id=env_id)
            all_eval_returns.append(mean_return)
            norm_eval_returns.append(norm_return)
        experiment._save_model()
        avg_norm_return = np.mean(norm_eval_returns)

        # Handle pruning based on the intermediate value.
        trial.report(value=avg_norm_return, step=frame + frames_per_save)

    return avg_norm_return

if args.trainer_type == "shared_rainbow":
    sampler_fn = sample_rainbow_params
elif args.trainer_type == "nfsp_rainbow":
    sampler_fn = sample_nfsp_rainbow_params
elif args.trainer_type == "shared_ppo":
    sampler_fn = sample_ppo_params
else:
    raise ValueError

def objective_all(trial):
    """Get hyperparams for trial"""
    hparams = sampler_fn(trial)

    seed = trial.number
    np.random.seed(seed)
    random.seed(seed)
    torch.manual_seed(seed)

    futures = [train.remote(hparams, seed, trial, env_id) for env_id in env_list]
    norm_returns = ray.get(futures)

    print(hparams)
    print(norm_returns)

    return np.mean(norm_returns)


if __name__ == "__main__":
    if args.local:
        ray.init(num_gpus=args.num_gpus, local_mode=True)
        time.sleep(10)
        study = optuna.create_study(direction="maximize",
                                    study_name=args.study_name,
                                    load_if_exists=True)
    else:
        import pathlib
        temp_dir = pathlib.Path(__file__).parent.resolve().joinpath("raytmp")
        ray.init(num_gpus=args.num_gpus, local_mode=False, _temp_dir=str(temp_dir))
        time.sleep(10)
        study = optuna.create_study(direction="maximize",
                                    storage=SQL_ADDRESS,
                                    study_name=args.study_name,
                                    load_if_exists=True)
        if args.from_ckpt:
            trials = study.trials
            optuna.delete_study(storage=SQL_ADDRESS,
                                study_name=args.study_name)
            study = optuna.create_study(direction="maximize",
                                        storage=SQL_ADDRESS,
                                        study_name=args.study_name,
                                        load_if_exists=False)
            for trial in trials[:-1]:
                study.add_trial(trial)
        

    study.optimize(objective_all, n_trials=args.n_trials-len(study.trials), timeout=600)

    pruned_trials = study.get_trials(deepcopy=False, states=[TrialState.PRUNED])
    complete_trials = study.get_trials(deepcopy=False, states=[TrialState.COMPLETE])

    print("Study statistics: ")
    print("  Number of finished trials: ", len(study.trials))
    print("  Number of pruned trials: ", len(pruned_trials))
    print("  Number of complete trials: ", len(complete_trials))

    print("Best trial:")
    trial = study.best_trial

    print("  Value: ", trial.value)

    print("  Params: ")
    for key, value in trial.params.items():
        print("    {}: {}".format(key, value))

    with open(f"best_params_{args.env}.pkl", 'wb') as fd:
        dill.dump(trial.params, fd)<|MERGE_RESOLUTION|>--- conflicted
+++ resolved
@@ -35,7 +35,7 @@
 parser.add_argument("--db-password", type=str)
 parser.add_argument("--n-trials", type=int, default=100,
                     help="number of trials for EACH environment, or how many times hparams are sampled.")
-parser.add_argument("--from-ckpt", action="store_true", 
+parser.add_argument("--from-ckpt", action="store_true",
                     help="learning start from previous trained checkpoints")
 args = parser.parse_args()
 args.device = 'cuda' if args.num_gpus > 0 else 'cpu'
@@ -171,11 +171,7 @@
     if not os.path.isdir(save_folder):
         os.makedirs(save_folder)
     num_frames_train = int(args.frames)
-<<<<<<< HEAD
     frames_per_save = args.frames_per_save or max(num_frames_train // 100, 1)
-    for frame in range(0, num_frames_train, frames_per_save):
-=======
-    frames_per_save = max(num_frames_train // 100, 1)
 
     # Start from the last preset
     frame_start = 0
@@ -183,10 +179,9 @@
         if len(os.listdir(save_folder)) != 0:
             frame_start = sorted([int(ckpt.strip('.pt')) for ckpt in os.listdir(save_folder)])[-1]
             preset = torch.load(f"{save_folder}/{frame_start:09d}.pt")
-            
+
 
     for frame in range(frame_start, num_frames_train, frames_per_save):
->>>>>>> 964d3c86
         experiment.train(frames=frame)
         torch.save(preset, f"{save_folder}/{frame + frames_per_save:09d}.pt")
 
@@ -209,12 +204,14 @@
     # if ckpt is already fully existed
     if frame_start >= num_frames_train:
         eval_returns = experiment.test(episodes=args.num_eval_episodes)
-        for aid, returns in eval_returns.items():
-            mean_return = np.mean(returns)
-            norm_return = normalize_score(mean_return, env_id=env_id)
-            all_eval_returns.append(mean_return)
-            norm_eval_returns.append(norm_return)
-        experiment._save_model()
+        if is_ma_experiment: # MultiAgentEnvExperiment returns dict, but evals are always one key
+            assert len(eval_returns) == 1
+            eval_returns = list(eval_returns.values())[0]
+            experiment._save_model()  # not implemented in Parallel yet
+        # for aid, returns in eval_returns.items():
+        mean_return = np.mean(eval_returns)
+        norm_return = normalize_score(mean_return, env_id=env_id)
+        norm_eval_returns.append(norm_return)
         avg_norm_return = np.mean(norm_eval_returns)
 
         # Handle pruning based on the intermediate value.
@@ -265,19 +262,8 @@
                                     storage=SQL_ADDRESS,
                                     study_name=args.study_name,
                                     load_if_exists=True)
-        if args.from_ckpt:
-            trials = study.trials
-            optuna.delete_study(storage=SQL_ADDRESS,
-                                study_name=args.study_name)
-            study = optuna.create_study(direction="maximize",
-                                        storage=SQL_ADDRESS,
-                                        study_name=args.study_name,
-                                        load_if_exists=False)
-            for trial in trials[:-1]:
-                study.add_trial(trial)
-        
-
-    study.optimize(objective_all, n_trials=args.n_trials-len(study.trials), timeout=600)
+
+    study.optimize(objective_all, n_trials=args.n_trials, timeout=600)
 
     pruned_trials = study.get_trials(deepcopy=False, states=[TrialState.PRUNED])
     complete_trials = study.get_trials(deepcopy=False, states=[TrialState.COMPLETE])
