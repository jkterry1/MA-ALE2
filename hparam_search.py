from typing import Dict, Any
import dill
import json
import argparse
import os
import torch
from algorithms.rainbow_nfsp import save_name
import numpy as np
import random
import pandas as pd
from experiment_train import trainer_types
import optuna
from optuna.trial import TrialState
import time
import ray
from all.experiments import MultiagentEnvExperiment
<<<<<<< HEAD
from param_samplers import sample_rainbow_params, sample_nfsp_rainbow_params, sample_ppo_params, sample_nfsp_ppo_params
from datetime import datetime
=======
from param_samplers import (
    sample_rainbow_params, sample_nfsp_rainbow_params,
    sample_ppo_params, sample_nfsp_ppo_params
)
import signal

>>>>>>> 9e0192e6

parser = argparse.ArgumentParser(description="Run an multiagent Atari benchmark.")

parser.add_argument("--num-gpus", type=int, default=1,
                    help="number of GPUs for this search process")
parser.add_argument("--frames", type=int, default=50e6, help="The number of training frames.")
parser.add_argument("--frames-per-save", type=int, default=None)
parser.add_argument("--trainer-type", type=str, default="nfsp_rainbow")
parser.add_argument("--num-eval-episodes", type=int, default=20,
                    help="how many evaluation episodes to run per training epoch")
parser.add_argument("--local", action='store_true', default=False,
                    help="create study locally (no SQL database)")
parser.add_argument("--envs", type=str, required=True,
                    help="must be comma-separated list of envs with no spaces!")
parser.add_argument("--study-name", type=str, default=None,
                    help="name of shared Optuna study for distributed training")
parser.add_argument("--study-create", default=False, action="store_true",
                    help="will create study if does not already exist")
parser.add_argument("--db-name", type=str, default="maale",
                    help="name of SQL table name. Uses old name as default for testing purposes.")
parser.add_argument("--db-password", type=str)
parser.add_argument("--db-user", type=str, default='database')
parser.add_argument("--max-trials", type=int, default=100,
                    help="number of trials for EACH environment, or how many times hparams are sampled.")
parser.add_argument("--no-ckpt", action="store_true",
                    help="learning start from previous trained checkpoints")
args = parser.parse_args()
args.device = 'cuda' if args.num_gpus > 0 else 'cpu'

if args.device == 'cuda':
    print('CUDA_VISIBLE_DEVICES:', os.environ['CUDA_VISIBLE_DEVICES'])
    os.environ['CUDA_VISIBLE_DEVICES'] = ",".join([str(i) for i in range(args.num_gpus)])


SQL_ADDRESS = f"mysql://{args.db_user}:{args.db_password}@35.194.57.226/{args.db_name}"

env_list = args.envs.split(',')


def sig_handler(signum, frame):
    """handler for OS-level signals, like SIGTERM, etc."""
    trainer_dir = f"checkpoint/{args.trainer_type}"
    status_file = f"{trainer_dir}/train_status.pkl"
    if os.path.exists(status_file):
        status = pd.read_pickle(status_file)
        status.loc[status['trial'] == N_TRIALS, 'status'] = 'stopped'
        pd.to_pickle(status, status_file)

signal.signal(signal.SIGTERM, sig_handler)



with open("plot_data/builtin_env_rewards.json", "r") as fd:
    builtin_rewards = json.load(fd)
with open("plot_data/rand_rewards.json", "r") as fd:
    rand_rewards = json.load(fd)


if args.trainer_type in ["shared_rainbow", "parallel_rainbow"]:
    sampler_fn = sample_rainbow_params
elif args.trainer_type in ["nfsp_rainbow", "parallel_rainbow_nfsp"]:
    sampler_fn = sample_nfsp_rainbow_params
elif args.trainer_type == "shared_ppo":
    sampler_fn = sample_ppo_params
elif args.trainer_type == "nfsp_ppo":
    sampler_fn = sample_nfsp_ppo_params
else:
    raise ValueError

def normalize_score(score: np.ndarray, env_id: str) -> np.ndarray:
    """
    Normalize score to be in [0, 1] where 1 is maximal performance.
    :param score: unnormalized score
    :param env_id: environment id
    :return: normalized score
    """
    assert env_id in rand_rewards
    assert env_id in builtin_rewards

    rand_score = max(rand_rewards[env_id]['mean_rewards'].values())
    builtin_score = builtin_rewards[env_id]['mean_rewards']['first']
    return (score - builtin_score) / (rand_score - builtin_score)

gpus_per_worker = args.num_gpus / len(env_list)
if gpus_per_worker > 0.5 and len(env_list) > 1:
    # don't split a single job across two gpus (e.g., 2/3 gpus each)
    gpus_per_worker = min(gpus_per_worker, 0.5)

@ray.remote(num_gpus=gpus_per_worker, max_calls=len(env_list))
def train(hparams, seed, trial, env_id):
    # set all hparams sampled from the trial
    buffer_size = hparams.get('replay_buffer_size', None)

    # use non-parallel rainbow nfsp if reservoir buffer is too large for RAM
    experiment, preset, env = trainer_types[args.trainer_type](
        env_id, args.device, buffer_size,
        seed=seed,
        num_frames=args.frames,
        hparams=hparams,
        quiet=False,
    )

    is_ma_experiment = isinstance(experiment, MultiagentEnvExperiment)
    if is_ma_experiment: # TODO: not supported by ParallelEnvExperiment yet
        experiment.seed_env(seed)

    save_folder = "checkpoint/" + save_name(args.trainer_type, env_id, buffer_size, args.frames, seed)
    norm_eval_returns = []
    norm_return, avg_norm_return = None, None

    if not os.path.isdir(save_folder):
        os.makedirs(save_folder)
    num_frames_train = int(args.frames)
    frames_per_save = args.frames_per_save or max(num_frames_train // 100, 1)

    # Start from the last preset
    frame_start = 0
    if not args.no_ckpt and len(os.listdir(save_folder)) != 0:
        frame_start = sorted([int(ckpt.strip('.pt')) for ckpt in os.listdir(save_folder)])[-1]
        if frame_start < num_frames_train:
            preset = torch.load(f"{save_folder}/{frame_start:09d}.pt")

    if not is_ma_experiment:
        num_envs = int(experiment._env.num_envs)
        returns = np.zeros(num_envs)
        state_array = env.reset()
        start_time = time.time()
        completed_frames = 0
        experiment._frame = frame_start

        while experiment._frame <= num_frames_train:
            action = experiment._agent.act(state_array)
            state_array = env.step(action)
            experiment._frame += num_envs
            episodes_completed = state_array.done.type(torch.IntTensor).sum().item()
            completed_frames += num_envs
            returns += state_array.reward.cpu().detach().numpy()
            if episodes_completed > 0:
                dones = state_array.done.cpu().detach().numpy()
                cur_time = time.time()
                fps = completed_frames / (cur_time - start_time)
                completed_frames = 0
                start_time = cur_time
                for i in range(num_envs):
                    if dones[i]:
                        experiment._log_training_episode(returns[i], fps)
                        returns[i] = 0
            experiment._episode += episodes_completed

            now_str = datetime.now().strftime('%d/%m/%Y %H:%M:%S')
            print(f"[{now_str}] ENV={env_id}, episode={experiment._episode}, frame={experiment._frame}")

            if (experiment._frame % frames_per_save) < num_envs:
                # time to save and eval
                torch.save(preset, f"{save_folder}/{experiment._frame:09d}.pt")

                # ParallelExperiment returns both agents' rewards in a single list: slice to get first agent's
                n_agents = 2
                eval_returns = experiment.test(episodes=args.num_eval_episodes * n_agents)
                eval_returns = eval_returns[::n_agents]

                mean_return = np.mean(eval_returns)
                norm_return = normalize_score(mean_return, env_id=env_id)
                norm_eval_returns.append(norm_return)
                avg_norm_return = np.mean(norm_eval_returns)
                
                #debugging 
                now = datetime.now()
                print(f"[{now.strftime('%d/%m/%Y %H:%M:%S')}] ENV={env_id} NORM_RETURN={avg_norm_return}")

                # Handle pruning based on the intermediate value.
                trial.report(value=avg_norm_return, step=experiment._frame)
                if trial.should_prune():
                    raise optuna.exceptions.TrialPruned()
    else:
        for frame in range(frame_start, num_frames_train, frames_per_save):
            experiment.train(frames=frame)
            torch.save(preset, f"{save_folder}/{frame + frames_per_save:09d}.pt")

            eval_returns = experiment.test(episodes=args.num_eval_episodes)
            assert len(eval_returns) == 1
            eval_returns = list(eval_returns.values())[0]
            experiment._save_model()  # not implemented in Parallel yet

            mean_return = np.mean(eval_returns)
            norm_return = normalize_score(mean_return, env_id=env_id)
            norm_eval_returns.append(norm_return)
            avg_norm_return = np.mean(norm_eval_returns)

            #debugging 
            now = datetime.now()
            print(f"[{now.strftime('%d/%m/%Y %H:%M:%S')}] ENV={env_id} NORM_RETURN={avg_norm_return}")
            
            # Handle pruning based on the intermediate value.
            trial.report(value=avg_norm_return, step=frame + frames_per_save)
            if trial.should_prune():
                raise optuna.exceptions.TrialPruned()

    return avg_norm_return


N_TRIALS = -1
def objective_all(trial):
    """Get hyperparams for trial"""
    global N_TRIALS

    ##### status file example #####

    # trial  |  hparams   |  seed  |  status  
    # --------------------------------------
    # 0      |  dict(...) |  0     |  finished
    # 1      |  dict(...) |  1     |  finished
    # 2      |  dict(...) |  2     |  running
    # 3      |  dict(...) |  3     |  stopped
    # 4      |  dict(...) |  4     |  stopped
    # 5      |  dict(...) |  5     |  stopped

    # Then it will start running from trial 3, 
    # and the status immediately changed to running

    trainer_dir = f"checkpoint/{args.trainer_type}"
    status_file = f"{trainer_dir}/train_status.pkl"
    if os.path.exists(status_file):
        status = pd.read_pickle(status_file)
    else:
        status = pd.DataFrame({'trial':[],'hparams':[],'seed':[],'status':[]})
        status['trial'] = status['trial'].astype(int)
        status['seed'] = status['trial'].astype(int)
    if status.loc[status['status'] == 'stopped'].empty:
        if len(status) == 0:
            N_TRIALS = trial.number
        else:
            N_TRIALS = status.sort_values(by=['trial'], ascending=False).at[0, 'trial'].head(1).item() + 1

        hparams = sampler_fn(trial)
        seed = N_TRIALS
        status = status.append([{'status': 'running',
                                 'trial': trial.number,
                                 'hparams': hparams,
                                 'seed': seed}])
        os.makedirs(trainer_dir, exist_ok=True)
        pd.to_pickle(status, status_file)
    else:
        start = status.loc[status['status']=='stopped'].sort_values(by=['trial']).head(1)
        N_TRIALS, hparams, seed = start['trial'].item(),\
                                    start['hparams'].item(),\
                                    start['seed'].item()
        status.loc[status['trial']==N_TRIALS, 'status']='running'
        os.makedirs(trainer_dir, exist_ok=True)
        pd.to_pickle(status, status_file)
        
    
    np.random.seed(seed)
    random.seed(seed)
    torch.manual_seed(seed)

    futures = [train.remote(hparams, seed, trial, env_id) for env_id in env_list]
    norm_returns = ray.get(futures)

    print(hparams)
    print(norm_returns)

    return np.mean(norm_returns)


if __name__ == "__main__":
    if args.local:
        ray.init(num_gpus=args.num_gpus, local_mode=True)
        time.sleep(10)
        study = optuna.create_study(direction="maximize",
                                    study_name=args.study_name,
                                    load_if_exists=True)
    else:
        import pathlib
        temp_dir = pathlib.Path(__file__).parent.resolve().joinpath("raytmp")
        ray.init(num_gpus=args.num_gpus, local_mode=False, _temp_dir=str(temp_dir))
        time.sleep(10)
        if args.study_create:
            study = optuna.create_study(direction="maximize",
                                        storage=SQL_ADDRESS,
                                        study_name=args.study_name,
                                        load_if_exists=True)
        else:
            study = optuna.load_study(study_name=args.study_name,
                                      storage=SQL_ADDRESS)

    while N_TRIALS < args.max_trials:
        study.optimize(objective_all, n_trials=1, timeout=600)

    pruned_trials = study.get_trials(deepcopy=False, states=[TrialState.PRUNED])
    complete_trials = study.get_trials(deepcopy=False, states=[TrialState.COMPLETE])

    print("Study statistics: ")
    print("  Number of finished trials: ", len(study.trials))
    print("  Number of pruned trials: ", len(pruned_trials))
    print("  Number of complete trials: ", len(complete_trials))

    print("Best trial:")
    trial = study.best_trial

    print("  Value: ", trial.value)

    print("  Params: ")
    for key, value in trial.params.items():
        print("    {}: {}".format(key, value))

    with open(f"best_params_{args.env}.pkl", 'wb') as fd:
        dill.dump(trial.params, fd)<|MERGE_RESOLUTION|>--- conflicted
+++ resolved
@@ -14,17 +14,13 @@
 import time
 import ray
 from all.experiments import MultiagentEnvExperiment
-<<<<<<< HEAD
-from param_samplers import sample_rainbow_params, sample_nfsp_rainbow_params, sample_ppo_params, sample_nfsp_ppo_params
 from datetime import datetime
-=======
 from param_samplers import (
     sample_rainbow_params, sample_nfsp_rainbow_params,
     sample_ppo_params, sample_nfsp_ppo_params
 )
 import signal
 
->>>>>>> 9e0192e6
 
 parser = argparse.ArgumentParser(description="Run an multiagent Atari benchmark.")
 
