from all.environments import GymVectorEnvironment
from all.experiments import ParallelEnvExperiment
from all.presets import atari
from all.agents import Agent
from all.logging import DummyWriter
from all.presets import IndependentMultiagentPreset, Preset
from all.core import State
import torch
from env_utils import make_env, make_vec_env
import supersuit as ss
from models import impala_features, impala_value_head, impala_policy_head, nature_features
from env_utils import InvertColorAgentIndicator, make_vec_env
from all.bodies import DeepmindAtariBody
from models import ImpalaCNNLarge
from all import nn

<<<<<<< HEAD
def nat_features():
    return nature_features(16)

def make_ppo_vec(env_name, device, _, **kwargs):
    venv = make_vec_env(env_name, device)
=======

def nat_features():
    return nature_features(16)


def make_ppo_vec(env_name, device, _, **kwargs):
    venv = make_vec_env(env_name, device=device, vs_builtin=False)
>>>>>>> 9afd6795
    preset = atari.ppo.env(venv).device(device).hyperparameters(
        n_envs=venv.num_envs,
        n_steps=32,
        minibatches=8,
        epochs=4,
        feature_model_constructor=nat_features,
        # value_model_constructor=impala_value_head,
        # policy_model_constructor=impala_policy_head,
        entropy_loss_scaling=0.001,
        value_loss_scaling=0.1,
        clip_initial=0.5,
        clip_final=0.05,
    ).build()

    experiment = ParallelEnvExperiment(preset, venv)
    return experiment, preset, venv


def impala_value_head():
    return nn.Linear(256, 1)


def impala_policy_head(env):
    return nn.Linear0(256, env.action_space.n)


def largenet():
    largenet = ImpalaCNNLarge(16, 18, nn.Linear, (84, 84), model_size=2)
    return largenet


def make_ppo_vec_largenet(env_name, device, _, **kwargs):
    venv = make_vec_env(env_name, device)
    n_steps = (128*32*2) // venv.num_envs
    preset = atari.ppo.env(venv).device(device).hyperparameters(
        n_envs=venv.num_envs,
        n_steps=n_steps,
        minibatches=32,
        epochs=2,
        feature_model_constructor=largenet,
        value_model_constructor=impala_value_head,
        policy_model_constructor=impala_policy_head,
        entropy_loss_scaling=0.001,
        value_loss_scaling=0.1,
        clip_initial=0.5,
        clip_final=0.05,
    ).build()
    # base_agent = preset.agent.agent.agent
    # preset = DeepmindAtariBody(base_agent, lazy_frames=True, episodic_lives=False, clip_rewards=True,)
    # print(base_agent)

    experiment = ParallelEnvExperiment(preset, venv)
    return experiment, preset, venv<|MERGE_RESOLUTION|>--- conflicted
+++ resolved
@@ -14,13 +14,6 @@
 from models import ImpalaCNNLarge
 from all import nn
 
-<<<<<<< HEAD
-def nat_features():
-    return nature_features(16)
-
-def make_ppo_vec(env_name, device, _, **kwargs):
-    venv = make_vec_env(env_name, device)
-=======
 
 def nat_features():
     return nature_features(16)
@@ -28,7 +21,6 @@
 
 def make_ppo_vec(env_name, device, _, **kwargs):
     venv = make_vec_env(env_name, device=device, vs_builtin=False)
->>>>>>> 9afd6795
     preset = atari.ppo.env(venv).device(device).hyperparameters(
         n_envs=venv.num_envs,
         n_steps=32,
