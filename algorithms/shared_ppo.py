from all.environments import GymVectorEnvironment
from all.experiments import ParallelEnvExperiment
from all.presets import atari
from models import impala_features, impala_value_head, impala_policy_head, nature_features
from env_utils import InvertColorAgentIndicator, make_vec_env
from all.bodies import DeepmindAtariBody
from models import ImpalaCNNLarge
from all import nn
import copy
from torch.optim import Adam
from torch.optim.lr_scheduler import CosineAnnealingLR
from all.agents import PPO, PPOTestAgent
from all.approximation import VNetwork, FeatureNetwork
from all.logging import DummyWriter
from all.optim import LinearScheduler
from all.policies import SoftmaxPolicy
from all.presets.builder import ParallelPresetBuilder

def nat_features(channels=10):
    return nature_features(channels)


class PPOPreset(atari.PPOAtariPreset):

    def agent(self, writer=DummyWriter(), train_steps=float('inf')):
        n_updates = train_steps * self.hyperparameters['epochs'] * self.hyperparameters['minibatches'] / (
                    self.hyperparameters['n_steps'] * self.hyperparameters['n_envs'])

        feature_optimizer = Adam(self.feature_model.parameters(), lr=self.hyperparameters["lr"],
                                 eps=self.hyperparameters["eps"])
        value_optimizer = Adam(self.value_model.parameters(), lr=self.hyperparameters["lr"],
                               eps=self.hyperparameters["eps"])
        policy_optimizer = Adam(self.policy_model.parameters(), lr=self.hyperparameters["lr"],
                                eps=self.hyperparameters["eps"])

        features = FeatureNetwork(
            self.feature_model,
            feature_optimizer,
            scheduler=CosineAnnealingLR(feature_optimizer, n_updates),
            clip_grad=self.hyperparameters["clip_grad"],
            writer=writer
        )

        v = VNetwork(
            self.value_model,
            value_optimizer,
            scheduler=CosineAnnealingLR(value_optimizer, n_updates),
            loss_scaling=self.hyperparameters["value_loss_scaling"],
            clip_grad=self.hyperparameters["clip_grad"],
            writer=writer
        )

        policy = SoftmaxPolicy(
            self.policy_model,
            policy_optimizer,
            scheduler=CosineAnnealingLR(policy_optimizer, n_updates),
            clip_grad=self.hyperparameters["clip_grad"],
            writer=writer
        )

        return DeepmindAtariBody(
            PPO(
                features,
                v,
                policy,
                epsilon=LinearScheduler(
                    self.hyperparameters["clip_initial"],
                    self.hyperparameters["clip_final"],
                    0,
                    n_updates,
                    name='clip',
                    writer=writer
                ),
                epochs=self.hyperparameters["epochs"],
                minibatches=self.hyperparameters["minibatches"],
                n_envs=self.hyperparameters["n_envs"],
                n_steps=self.hyperparameters["n_steps"],
                discount_factor=self.hyperparameters["discount_factor"],
                lam=self.hyperparameters["lam"],
                entropy_loss_scaling=self.hyperparameters["entropy_loss_scaling"],
                writer=writer,
            ),
            frame_stack=0
        )

    def test_agent(self):
        features = FeatureNetwork(copy.deepcopy(self.feature_model))
        policy = SoftmaxPolicy(copy.deepcopy(self.policy_model))
        return DeepmindAtariBody(PPOTestAgent(features, policy), frame_stack=0)

ppo_preset = ParallelPresetBuilder('ppo_preset', atari.ppo.default_hyperparameters, PPOPreset)


def make_ppo_vec(env_name, device, _, **kwargs):
    venv = make_vec_env(env_name, device=device, vs_builtin=False)
<<<<<<< HEAD

    hparams = kwargs.get('hparams', {})
    preset = atari.ppo.env(venv).device(device).hyperparameters(
=======
    preset = ppo_preset.env(venv).device(device).hyperparameters(
>>>>>>> 91d2b98c
        n_envs=venv.num_envs,
        feature_model_constructor=nat_features,
        **hparams
    ).build()

    experiment = ParallelEnvExperiment(preset, venv)
    return experiment, preset, venv


### OLD make_ppo_vec that does not use hyperparameters.
### This one does not run out of CUDA memory.
# def make_ppo_vec(env_name, device, _, **kwargs):
#     venv = make_vec_env(env_name, device=device, vs_builtin=False)
#     preset = atari.ppo.env(venv).device(device).hyperparameters(
#         n_envs=venv.num_envs,
#         n_steps=32,
#         minibatches=8,
#         epochs=4,
#         feature_model_constructor=nat_features,
#         # value_model_constructor=impala_value_head,
#         # policy_model_constructor=impala_policy_head,
#         entropy_loss_scaling=0.001,
#         value_loss_scaling=0.1,
#         clip_initial=0.5,
#         clip_final=0.05,
#     ).build()
#
#     experiment = ParallelEnvExperiment(preset, venv)
#     return experiment, preset, venv

def impala_value_head():
    return nn.Linear(256, 1)


def impala_policy_head(env):
    return nn.Linear0(256, env.action_space.n)


def largenet():
    largenet = ImpalaCNNLarge(16, 18, nn.Linear, (84, 84), model_size=2)
    return largenet


def make_ppo_vec_largenet(env_name, device, _, **kwargs):
    venv = make_vec_env(env_name, device)
    n_steps = (128*32*2) // venv.num_envs
    preset = atari.ppo.env(venv).device(device).hyperparameters(
        n_envs=venv.num_envs,
        n_steps=n_steps,
        minibatches=32,
        epochs=2,
        feature_model_constructor=largenet,
        value_model_constructor=impala_value_head,
        policy_model_constructor=impala_policy_head,
        entropy_loss_scaling=0.001,
        value_loss_scaling=0.1,
        clip_initial=0.5,
        clip_final=0.05,
    ).build()
    # base_agent = preset.agent.agent.agent
    # preset = DeepmindAtariBody(base_agent, lazy_frames=True, episodic_lives=False, clip_rewards=True,)
    # print(base_agent)

    experiment = ParallelEnvExperiment(preset, venv)
    return experiment, preset, venv<|MERGE_RESOLUTION|>--- conflicted
+++ resolved
@@ -93,13 +93,10 @@
 
 def make_ppo_vec(env_name, device, _, **kwargs):
     venv = make_vec_env(env_name, device=device, vs_builtin=False)
-<<<<<<< HEAD
+    test_venv = make_vec_env(env_name, device=device, vs_builtin=True)
 
     hparams = kwargs.get('hparams', {})
-    preset = atari.ppo.env(venv).device(device).hyperparameters(
-=======
     preset = ppo_preset.env(venv).device(device).hyperparameters(
->>>>>>> 91d2b98c
         n_envs=venv.num_envs,
         feature_model_constructor=nat_features,
         **hparams
@@ -108,27 +105,6 @@
     experiment = ParallelEnvExperiment(preset, venv)
     return experiment, preset, venv
 
-
-### OLD make_ppo_vec that does not use hyperparameters.
-### This one does not run out of CUDA memory.
-# def make_ppo_vec(env_name, device, _, **kwargs):
-#     venv = make_vec_env(env_name, device=device, vs_builtin=False)
-#     preset = atari.ppo.env(venv).device(device).hyperparameters(
-#         n_envs=venv.num_envs,
-#         n_steps=32,
-#         minibatches=8,
-#         epochs=4,
-#         feature_model_constructor=nat_features,
-#         # value_model_constructor=impala_value_head,
-#         # policy_model_constructor=impala_policy_head,
-#         entropy_loss_scaling=0.001,
-#         value_loss_scaling=0.1,
-#         clip_initial=0.5,
-#         clip_final=0.05,
-#     ).build()
-#
-#     experiment = ParallelEnvExperiment(preset, venv)
-#     return experiment, preset, venv
 
 def impala_value_head():
     return nn.Linear(256, 1)
